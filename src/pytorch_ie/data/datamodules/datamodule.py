from typing import Any, Dict, Generic, List, Optional, Tuple, Union

from pytorch_lightning import LightningDataModule
from torch.utils.data import DataLoader, random_split
from torch.utils.data.dataset import Dataset

from pytorch_ie.data.datasets import PIEDatasetDict
from pytorch_ie.taskmodules.taskmodule import (
    DocumentType,
    InputEncoding,
    TargetEncoding,
    TaskEncoding,
    TaskModule,
)


class TaskEncodingDataset(
    Dataset[TaskEncoding[DocumentType, InputEncoding, TargetEncoding]],
    Generic[DocumentType, InputEncoding, TargetEncoding],
):
    def __init__(self, encodings: List[TaskEncoding[DocumentType, InputEncoding, TargetEncoding]]):
        self._encodings = encodings

<<<<<<< HEAD
    def __getitem__(self, index) -> TaskEncoding[DocumentType, InputEncoding, TargetEncoding]:
=======
    def __getitem__(self, index):
>>>>>>> b614ef74
        return self._encodings[index]

    def __len__(self):
        return len(self._encodings)


class DataModule(LightningDataModule, Generic[DocumentType, InputEncoding, TargetEncoding]):
    """
    Example of LightningDataModule for MNIST dataset.

    A DataModule implements 5 key methods:
        - prepare_data (things to do on 1 GPU/TPU, not on every GPU/TPU in distributed mode)
        - setup (things to do on every accelerator in distributed mode)
        - train_dataloader (the training dataloader)
        - val_dataloader (the validation dataloader(s))
        - test_dataloader (the test dataloader(s))

    This allows you to share a full dataset without explaining how to download,
    split, transform and process the data.

    Read the docs:
        https://pytorch-lightning.readthedocs.io/en/latest/extensions/datamodules.html
    """

    def __init__(
        self,
<<<<<<< HEAD
        task_module: TaskModule[DocumentType, InputEncoding, TargetEncoding, Any, Any, Any],
        dataset: Dict[str, List[DocumentType]],
        random_train_val_split: Optional[Tuple[int, int]] = None,
        batch_size: int = 32,
        num_workers: int = 0,
        pin_memory: bool = False,
=======
        taskmodule: TaskModule[InputEncoding, TargetEncoding, Any, Any, Any],
        dataset: PIEDatasetDict,
>>>>>>> b614ef74
        data_config_path: Optional[str] = None,
        train_split: Optional[str] = "train",
        val_split: Optional[str] = "validation",
        test_split: Optional[str] = "test",
        prepare_split: Optional[str] = None,
        **dataloader_kwargs,
    ):
        super().__init__()

        self.taskmodule = taskmodule
        self.config_path = data_config_path
        self.dataset = dataset
        self.train_split = train_split
        self.val_split = val_split
        self.test_split = test_split
        # per default, use train data to prepare the taskmodule
        self.prepare_split = prepare_split or self.train_split
        self.dataloader_kwargs = dataloader_kwargs

<<<<<<< HEAD
        self.data_train: Optional[
            TaskEncodingDataset[DocumentType, InputEncoding, TargetEncoding]
        ] = None
        self.data_val: Optional[
            TaskEncodingDataset[DocumentType, InputEncoding, TargetEncoding]
        ] = None
        self.data_test: Optional[
            TaskEncodingDataset[DocumentType, InputEncoding, TargetEncoding]
        ] = None
=======
        self._data: Dict[str, TaskEncodingDataset[InputEncoding, TargetEncoding]] = {}
>>>>>>> b614ef74

    @property
    def num_train(self) -> int:
        if self.train_split is None:
            raise ValueError("no train_split assigned")
        data_train = self._data.get(self.train_split, None)
        if data_train is None:
            raise ValueError("can not get train size if setup() was not yet called")
        return len(data_train)

    def setup(self, stage: Optional[str] = None, **kwargs):

        if stage == "fit" or stage is None:
            if self.prepare_split is None:
                raise ValueError(f"prepare_data_split is required to prepare the taskmodule")
            self.taskmodule.prepare(self.dataset[self.prepare_split])

        for split in [self.train_split, self.val_split, self.test_split]:
            if split is None or split not in self.dataset:
                continue
            self._data[split] = TaskEncodingDataset(
                self.taskmodule.encode(self.dataset[split], encode_target=True)
            )

    def data_split(
        self, split: Optional[str] = None
    ) -> TaskEncodingDataset[InputEncoding, TargetEncoding]:
        if split is None or split not in self._data:
            raise ValueError(f"data for split={split} not available")
        return self._data[split]

    def train_dataloader(self):
        return DataLoader(
            dataset=self.data_split(self.train_split),
            collate_fn=self.taskmodule.collate,
            shuffle=True,
            **self.dataloader_kwargs,
        )

    def val_dataloader(self):
        return DataLoader(
            dataset=self.data_split(self.val_split),
            collate_fn=self.taskmodule.collate,
            shuffle=False,
            **self.dataloader_kwargs,
        )

    def test_dataloader(self):
        return DataLoader(
            dataset=self.data_split(self.test_split),
            collate_fn=self.taskmodule.collate,
            shuffle=False,
            **self.dataloader_kwargs,
        )<|MERGE_RESOLUTION|>--- conflicted
+++ resolved
@@ -21,11 +21,7 @@
     def __init__(self, encodings: List[TaskEncoding[DocumentType, InputEncoding, TargetEncoding]]):
         self._encodings = encodings
 
-<<<<<<< HEAD
     def __getitem__(self, index) -> TaskEncoding[DocumentType, InputEncoding, TargetEncoding]:
-=======
-    def __getitem__(self, index):
->>>>>>> b614ef74
         return self._encodings[index]
 
     def __len__(self):
@@ -52,17 +48,8 @@
 
     def __init__(
         self,
-<<<<<<< HEAD
-        task_module: TaskModule[DocumentType, InputEncoding, TargetEncoding, Any, Any, Any],
+        taskmodule: TaskModule[InputEncoding, TargetEncoding, Any, Any, Any],
         dataset: Dict[str, List[DocumentType]],
-        random_train_val_split: Optional[Tuple[int, int]] = None,
-        batch_size: int = 32,
-        num_workers: int = 0,
-        pin_memory: bool = False,
-=======
-        taskmodule: TaskModule[InputEncoding, TargetEncoding, Any, Any, Any],
-        dataset: PIEDatasetDict,
->>>>>>> b614ef74
         data_config_path: Optional[str] = None,
         train_split: Optional[str] = "train",
         val_split: Optional[str] = "validation",
@@ -82,19 +69,7 @@
         self.prepare_split = prepare_split or self.train_split
         self.dataloader_kwargs = dataloader_kwargs
 
-<<<<<<< HEAD
-        self.data_train: Optional[
-            TaskEncodingDataset[DocumentType, InputEncoding, TargetEncoding]
-        ] = None
-        self.data_val: Optional[
-            TaskEncodingDataset[DocumentType, InputEncoding, TargetEncoding]
-        ] = None
-        self.data_test: Optional[
-            TaskEncodingDataset[DocumentType, InputEncoding, TargetEncoding]
-        ] = None
-=======
         self._data: Dict[str, TaskEncodingDataset[InputEncoding, TargetEncoding]] = {}
->>>>>>> b614ef74
 
     @property
     def num_train(self) -> int:
